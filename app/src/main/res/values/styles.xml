--- conflicted
+++ resolved
@@ -70,12 +70,10 @@
 		<item name="android:textColor">@color/blue</item>
 	</style>
 
-<<<<<<< HEAD
+	<!-- This value is overridden for v11 and higher, but left empty here. -->
+	<style name="SelectableItem"></style>
+
 	<style name="SwitchCompatTheme" parent="Theme.AppCompat">
 		<item name="colorAccent">@color/accent</item>
 	</style>
-=======
-	<!-- This value is overridden for v11 and higher, but left empty here. -->
-	<style name="SelectableItem"></style>
->>>>>>> afaf6ea6
 </resources>