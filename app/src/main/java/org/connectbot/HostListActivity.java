--- conflicted
+++ resolved
@@ -17,19 +17,6 @@
 
 package org.connectbot;
 
-<<<<<<< HEAD
-=======
-import android.app.Activity;
-import android.content.res.TypedArray;
-import android.graphics.Canvas;
-import android.graphics.Rect;
-import android.graphics.drawable.Drawable;
-import android.support.annotation.VisibleForTesting;
-import android.support.v7.app.AppCompatActivity;
-import android.support.v7.widget.LinearLayoutManager;
-import android.support.v7.widget.RecyclerView;
-
->>>>>>> ea5c3e8b
 import java.util.List;
 
 import org.connectbot.bean.HostBean;
@@ -41,6 +28,7 @@
 import org.connectbot.util.HostDatabase;
 import org.connectbot.util.PreferenceConstants;
 
+import android.app.Activity;
 import android.app.AlertDialog;
 import android.app.Dialog;
 import android.content.ComponentName;
@@ -57,14 +45,11 @@
 import android.os.IBinder;
 import android.preference.PreferenceManager;
 import android.support.annotation.StyleRes;
-<<<<<<< HEAD
 import android.support.annotation.VisibleForTesting;
+import android.support.design.widget.FloatingActionButton;
+import android.support.v4.app.DialogFragment;
 import android.support.v7.widget.LinearLayoutManager;
 import android.support.v7.widget.RecyclerView;
-=======
-import android.support.design.widget.FloatingActionButton;
-import android.support.v4.app.DialogFragment;
->>>>>>> ea5c3e8b
 import android.text.format.DateUtils;
 import android.util.Log;
 import android.view.ContextMenu;
@@ -600,144 +585,97 @@
 			return hosts.size();
 		}
 	}
-<<<<<<< HEAD
-=======
-
-	/**
-	 * Item decorations for host list items, which adds a divider between items and leaves a
-	 * small offset at the top of the list to adhere to the Material Design spec.
-	 */
-	private class HostListItemDecoration extends RecyclerView.ItemDecoration {
-		private final int[] ATTRS = new int[]{
-			android.R.attr.listDivider
-		};
-
-		private final int TOP_LIST_OFFSET = 8;
-
-		private Drawable mDivider;
-
-		public HostListItemDecoration(Context c) {
-			final TypedArray a = c.obtainStyledAttributes(ATTRS);
-			mDivider = a.getDrawable(0);
-			a.recycle();
-		}
-
-		@Override
-		public void onDraw(Canvas c, RecyclerView parent, RecyclerView.State state) {
-			final int left = parent.getPaddingLeft();
-			final int right = parent.getWidth() - parent.getPaddingRight();
-
-			final int childCount = parent.getChildCount();
-			for (int i = 0; i < childCount; i++) {
-				final View child = parent.getChildAt(i);
-				final RecyclerView.LayoutParams params =
-						(RecyclerView.LayoutParams) child.getLayoutParams();
-				final int top = child.getBottom() + params.bottomMargin;
-				final int bottom = top + mDivider.getIntrinsicHeight();
-				mDivider.setBounds(left, top, right, bottom);
-				mDivider.draw(c);
-			}
-		}
-
-		@Override
-		public void getItemOffsets(Rect outRect, View view, RecyclerView parent,
-				RecyclerView.State state) {
-			int top = parent.getChildAdapterPosition(view) == 0 ? TOP_LIST_OFFSET : 0;
-			outRect.set(0, top, 0, mDivider.getIntrinsicHeight());
-		}
-	}
 
 	public static class AddHostDialogFragment extends DialogFragment {
-		private TextView mAddressField;
-		private Spinner mSpinner;
-
-		HostListActivity mListener;
-
-		@Override
-		public void onAttach(Activity activity) {
-			super.onAttach(activity);
-			mListener = (HostListActivity) activity;
-		}
-
-		@Override
-		public Dialog onCreateDialog(Bundle savedInstanceState) {
-			LayoutInflater inflater = getActivity().getLayoutInflater();
-			AlertDialog.Builder builder = new AlertDialog.Builder(getActivity());
-
-			View addHostDialog = inflater.inflate(R.layout.dia_add_host, null);
-			builder.setView(addHostDialog)
-					.setPositiveButton(R.string.button_add, null)
-					.setNegativeButton(R.string.button_cancel, null);
-			AlertDialog dialog = builder.create();
-
-			mAddressField = (TextView) addHostDialog.findViewById(R.id.front_quickconnect);
-			mAddressField.setOnKeyListener(new OnKeyListener() {
-
-				public boolean onKey(View v, int keyCode, KeyEvent event) {
-
-					if (event.getAction() == KeyEvent.ACTION_UP) return false;
-					if (keyCode != KeyEvent.KEYCODE_ENTER) return false;
-
-					processNewUriEntered();
-					return true;
+			private TextView mAddressField;
+			private Spinner mSpinner;
+
+			HostListActivity mListener;
+
+			@Override
+			public void onAttach(Activity activity) {
+				super.onAttach(activity);
+				mListener = (HostListActivity) activity;
+			}
+
+			@Override
+			public Dialog onCreateDialog(Bundle savedInstanceState) {
+				LayoutInflater inflater = getActivity().getLayoutInflater();
+				AlertDialog.Builder builder = new AlertDialog.Builder(getActivity());
+
+				View addHostDialog = inflater.inflate(R.layout.dia_add_host, null);
+				builder.setView(addHostDialog)
+						.setPositiveButton(R.string.button_add, null)
+						.setNegativeButton(R.string.button_cancel, null);
+				AlertDialog dialog = builder.create();
+
+				mAddressField = (TextView) addHostDialog.findViewById(R.id.front_quickconnect);
+				mAddressField.setOnKeyListener(new OnKeyListener() {
+
+					public boolean onKey(View v, int keyCode, KeyEvent event) {
+
+						if (event.getAction() == KeyEvent.ACTION_UP) return false;
+						if (keyCode != KeyEvent.KEYCODE_ENTER) return false;
+
+						processNewUriEntered();
+						return true;
+					}
+				});
+
+				mSpinner = (Spinner) addHostDialog.findViewById(R.id.transport_selection);
+				ArrayAdapter<String> transportSelection = new ArrayAdapter<String>(getActivity(),
+						android.R.layout.simple_spinner_item, TransportFactory.getTransportNames());
+				transportSelection.setDropDownViewResource(android.R.layout.simple_spinner_dropdown_item);
+				mSpinner.setOnItemSelectedListener(new AdapterView.OnItemSelectedListener() {
+					public void onItemSelected(AdapterView<?> arg0, View view, int position, long id) {
+						String formatHint = TransportFactory.getFormatHint(
+								(String) mSpinner.getSelectedItem(),
+								getActivity());
+						mAddressField.setHint(formatHint);
+						mAddressField.setError(null);
+						mAddressField.requestFocus();
+					}
+
+					public void onNothingSelected(AdapterView<?> arg0) {
+					}
+				});
+				mSpinner.setAdapter(transportSelection);
+
+				return dialog;
+			}
+
+			@Override
+			public void onResume()
+			{
+				super.onResume();
+				final AlertDialog alertDialog = (AlertDialog) getDialog();
+				Button addButton = alertDialog.getButton(AlertDialog.BUTTON_POSITIVE);
+				addButton.setOnClickListener(new View.OnClickListener() {
+					@Override
+					public void onClick(View v) {
+						processNewUriEntered();
+					}
+				});
+			}
+
+			/**
+			 * Processes the URI that has been entered. If it is a valid URI, adds that host
+			 * and starts ConsoleActivity; otherwise, shows an error in the address field.
+			 */
+			private void processNewUriEntered() {
+				Uri uri = TransportFactory.getUri((String) mSpinner
+						.getSelectedItem(), mAddressField.getText().toString());
+				if (uri == null) {
+					mAddressField.setError(getString(R.string.list_format_error,
+							TransportFactory.getFormatHint(
+									(String) mSpinner.getSelectedItem(),
+									getActivity())));
+					mAddressField.requestFocus();
+					return;
 				}
-			});
-
-			mSpinner = (Spinner) addHostDialog.findViewById(R.id.transport_selection);
-			ArrayAdapter<String> transportSelection = new ArrayAdapter<String>(getActivity(),
-					android.R.layout.simple_spinner_item, TransportFactory.getTransportNames());
-			transportSelection.setDropDownViewResource(android.R.layout.simple_spinner_dropdown_item);
-			mSpinner.setOnItemSelectedListener(new AdapterView.OnItemSelectedListener() {
-				public void onItemSelected(AdapterView<?> arg0, View view, int position, long id) {
-					String formatHint = TransportFactory.getFormatHint(
-							(String) mSpinner.getSelectedItem(),
-							getActivity());
-					mAddressField.setHint(formatHint);
-					mAddressField.setError(null);
-					mAddressField.requestFocus();
-				}
-
-				public void onNothingSelected(AdapterView<?> arg0) {
-				}
-			});
-			mSpinner.setAdapter(transportSelection);
-
-			return dialog;
-		}
-
-		@Override
-		public void onResume()
-		{
-			super.onResume();
-			final AlertDialog alertDialog = (AlertDialog) getDialog();
-			Button addButton = alertDialog.getButton(AlertDialog.BUTTON_POSITIVE);
-			addButton.setOnClickListener(new View.OnClickListener() {
-				@Override
-				public void onClick(View v) {
-					processNewUriEntered();
-				}
-			});
-		}
-
-		/**
-		 * Processes the URI that has been entered. If it is a valid URI, adds that host
-		 * and starts ConsoleActivity; otherwise, shows an error in the address field.
-		 */
-		private void processNewUriEntered() {
-			Uri uri = TransportFactory.getUri((String) mSpinner
-					.getSelectedItem(), mAddressField.getText().toString());
-			if (uri == null) {
-				mAddressField.setError(getString(R.string.list_format_error,
-						TransportFactory.getFormatHint(
-								(String) mSpinner.getSelectedItem(),
-								getActivity())));
-				mAddressField.requestFocus();
-				return;
-			}
-
-			mListener.startConsoleActivity(uri);
-			getDialog().dismiss();
-		}
-	}
->>>>>>> ea5c3e8b
+
+				mListener.startConsoleActivity(uri);
+				getDialog().dismiss();
+			}
+		}
 }