/*
 * ConnectBot: simple, powerful, open-source SSH client for Android
 * Copyright 2007 Kenny Root, Jeffrey Sharkey
 *
 * Licensed under the Apache License, Version 2.0 (the "License");
 * you may not use this file except in compliance with the License.
 * You may obtain a copy of the License at
 *
 *     http://www.apache.org/licenses/LICENSE-2.0
 *
 * Unless required by applicable law or agreed to in writing, software
 * distributed under the License is distributed on an "AS IS" BASIS,
 * WITHOUT WARRANTIES OR CONDITIONS OF ANY KIND, either express or implied.
 * See the License for the specific language governing permissions and
 * limitations under the License.
 */

package org.connectbot;

import java.io.ByteArrayOutputStream;
import java.io.File;
import java.io.FileInputStream;
import java.io.IOException;
import java.io.InputStream;
import java.net.URI;
import java.security.KeyPair;
import java.security.PrivateKey;
import java.security.PublicKey;
import java.util.Collections;
import java.util.EventListener;
import java.util.LinkedList;
import java.util.List;

import org.connectbot.bean.PubkeyBean;
import org.connectbot.service.TerminalManager;
import org.connectbot.util.PubkeyDatabase;
import org.connectbot.util.PubkeyUtils;
import org.openintents.intents.FileManagerIntents;

import android.app.AlertDialog;
import android.app.ListActivity;
import android.content.ActivityNotFoundException;
import android.content.ComponentName;
import android.content.Context;
import android.content.DialogInterface;
import android.content.DialogInterface.OnClickListener;
import android.content.Intent;
import android.content.ServiceConnection;
import android.net.Uri;
import android.os.Bundle;
import android.os.Environment;
import android.os.IBinder;
import android.text.ClipboardManager;
import android.util.Log;
import android.view.ContextMenu;
import android.view.LayoutInflater;
import android.view.Menu;
import android.view.MenuItem;
import android.view.MenuItem.OnMenuItemClickListener;
import android.view.View;
import android.view.ViewGroup;
import android.widget.AdapterView;
import android.widget.AdapterView.OnItemClickListener;
import android.widget.ArrayAdapter;
import android.widget.EditText;
import android.widget.ImageView;
import android.widget.TableRow;
import android.widget.TextView;
import android.widget.Toast;

import com.trilead.ssh2.crypto.Base64;
import com.trilead.ssh2.crypto.PEMDecoder;
import com.trilead.ssh2.crypto.PEMStructure;

/**
 * List public keys in database by nickname and describe their properties. Allow users to import,
 * generate, rename, and delete key pairs.
 *
 * @author Kenny Root
 */
public class PubkeyListActivity extends ListActivity implements EventListener {
	public final static String TAG = "CB.PubkeyListActivity";

	private static final int MAX_KEYFILE_SIZE = 8192;
	private static final int REQUEST_CODE_PICK_FILE = 1;

	// Constants for AndExplorer's file picking intent
	private static final String ANDEXPLORER_TITLE = "explorer_title";
	private static final String MIME_TYPE_ANDEXPLORER_FILE = "vnd.android.cursor.dir/lysesoft.andexplorer.file";

	private List<PubkeyBean> pubkeys;

	protected ClipboardManager clipboard;

	protected LayoutInflater inflater = null;

	protected TerminalManager bound = null;

	private MenuItem onstartToggle = null;
	private MenuItem confirmUse = null;

	private ServiceConnection connection = new ServiceConnection() {
		public void onServiceConnected(ComponentName className, IBinder service) {
			bound = ((TerminalManager.TerminalBinder) service).getService();

			// update our listview binder to find the service
			updateList();
		}

		public void onServiceDisconnected(ComponentName className) {
			bound = null;
			updateList();
		}
	};

	@Override
	public void onStart() {
		super.onStart();

		bindService(new Intent(this, TerminalManager.class), connection, Context.BIND_AUTO_CREATE);

		updateList();
	}

	@Override
	public void onStop() {
		super.onStop();

		unbindService(connection);
	}

	@Override
	public void onCreate(Bundle icicle) {
		super.onCreate(icicle);
		setContentView(R.layout.act_pubkeylist);

<<<<<<< HEAD
		this.setTitle(String.format("%s: %s",
				getResources().getText(R.string.app_name),
				getResources().getText(R.string.title_pubkey_list)));
=======
		// connect with hosts database and populate list
		pubkeydb = new PubkeyDatabase(this);

		updateList();
>>>>>>> 5d688384

		registerForContextMenu(getListView());

		getListView().setOnItemClickListener(new OnItemClickListener() {
			public void onItemClick(AdapterView<?> adapter, View view, int position, long id) {
				PubkeyBean pubkey = (PubkeyBean) getListView().getItemAtPosition(position);
				boolean loaded = bound != null && bound.isKeyLoaded(pubkey.getNickname());

				// handle toggling key in-memory on/off
				if (loaded) {
					bound.removeKey(pubkey.getNickname());
					updateList();
				} else {
					handleAddKey(pubkey);
				}

			}
		});

		clipboard = (ClipboardManager) getSystemService(CLIPBOARD_SERVICE);

		inflater = LayoutInflater.from(this);
	}

	/**
	 * Read given file into memory as <code>byte[]</code>.
	 */
	protected static byte[] readRaw(File file) throws Exception {
		InputStream is = new FileInputStream(file);
		ByteArrayOutputStream os = new ByteArrayOutputStream();

		int bytesRead;
		byte[] buffer = new byte[1024];
		while ((bytesRead = is.read(buffer)) != -1) {
			os.write(buffer, 0, bytesRead);
		}

		os.flush();
		os.close();
		is.close();

		return os.toByteArray();

	}

	@Override
	public boolean onCreateOptionsMenu(Menu menu) {
		super.onCreateOptionsMenu(menu);

		MenuItem generatekey = menu.add(R.string.pubkey_generate);
		generatekey.setIcon(android.R.drawable.ic_menu_manage);
		generatekey.setIntent(new Intent(PubkeyListActivity.this, GeneratePubkeyActivity.class));

		MenuItem importkey = menu.add(R.string.pubkey_import);
		importkey.setIcon(android.R.drawable.ic_menu_upload);
		importkey.setOnMenuItemClickListener(new OnMenuItemClickListener() {
			public boolean onMenuItemClick(MenuItem item) {
				Uri sdcard = Uri.fromFile(Environment.getExternalStorageDirectory());
				String pickerTitle = getString(R.string.pubkey_list_pick);

				// Try to use OpenIntent's file browser to pick a file
				Intent intent = new Intent(FileManagerIntents.ACTION_PICK_FILE);
				intent.setData(sdcard);
				intent.putExtra(FileManagerIntents.EXTRA_TITLE, pickerTitle);
				intent.putExtra(FileManagerIntents.EXTRA_BUTTON_TEXT, getString(android.R.string.ok));

				try {
					startActivityForResult(intent, REQUEST_CODE_PICK_FILE);
				} catch (ActivityNotFoundException e) {
					// If OI didn't work, try AndExplorer
					intent = new Intent(Intent.ACTION_PICK);
					intent.setDataAndType(sdcard, MIME_TYPE_ANDEXPLORER_FILE);
					intent.putExtra(ANDEXPLORER_TITLE, pickerTitle);

					try {
						startActivityForResult(intent, REQUEST_CODE_PICK_FILE);
					} catch (ActivityNotFoundException e1) {
						pickFileSimple();
					}
				}

				return true;
			}
		});

		return true;
	}

	protected void handleAddKey(final PubkeyBean pubkey) {
		if (pubkey.isEncrypted()) {
			final View view = inflater.inflate(R.layout.dia_password, null);
			final EditText passwordField = (EditText) view.findViewById(android.R.id.text1);

			new AlertDialog.Builder(PubkeyListActivity.this)
				.setView(view)
				.setPositiveButton(R.string.pubkey_unlock, new DialogInterface.OnClickListener() {
					public void onClick(DialogInterface dialog, int which) {
						handleAddKey(pubkey, passwordField.getText().toString());
					}
				})
				.setNegativeButton(android.R.string.cancel, null).create().show();
		} else {
			handleAddKey(pubkey, null);
		}
	}

	protected void handleAddKey(PubkeyBean keybean, String password) {
		KeyPair pair = null;
		if (PubkeyDatabase.KEY_TYPE_IMPORTED.equals(keybean.getType())) {
			// load specific key using pem format
			try {
				pair = PEMDecoder.decode(new String(keybean.getPrivateKey()).toCharArray(), password);
			} catch (Exception e) {
				String message = getResources().getString(R.string.pubkey_failed_add, keybean.getNickname());
				Log.e(TAG, message, e);
				Toast.makeText(PubkeyListActivity.this, message, Toast.LENGTH_LONG).show();
			}
		} else {
			// load using internal generated format
			try {
				PrivateKey privKey = PubkeyUtils.decodePrivate(keybean.getPrivateKey(), keybean.getType(), password);
				PublicKey pubKey = PubkeyUtils.decodePublic(keybean.getPublicKey(), keybean.getType());
				Log.d(TAG, "Unlocked key " + PubkeyUtils.formatKey(pubKey));

				pair = new KeyPair(pubKey, privKey);
			} catch (Exception e) {
				String message = getResources().getString(R.string.pubkey_failed_add, keybean.getNickname());
				Log.e(TAG, message, e);
				Toast.makeText(PubkeyListActivity.this, message, Toast.LENGTH_LONG).show();
				return;
			}
		}

		if (pair == null) {
			return;
		}

		Log.d(TAG, String.format("Unlocked key '%s'", keybean.getNickname()));

		// save this key in memory
		bound.addKey(keybean, pair, true);

		updateList();
	}

	@Override
	public void onCreateContextMenu(ContextMenu menu, View v, ContextMenu.ContextMenuInfo menuInfo) {
		// Create menu to handle deleting and editing pubkey
		AdapterView.AdapterContextMenuInfo info = (AdapterView.AdapterContextMenuInfo) menuInfo;
		final PubkeyBean pubkey = (PubkeyBean) getListView().getItemAtPosition(info.position);

		menu.setHeaderTitle(pubkey.getNickname());

		// TODO: option load/unload key from in-memory list
		// prompt for password as needed for passworded keys

		// cant change password or clipboard imported keys
		final boolean imported = PubkeyDatabase.KEY_TYPE_IMPORTED.equals(pubkey.getType());
		final boolean loaded = bound != null && bound.isKeyLoaded(pubkey.getNickname());

		MenuItem load = menu.add(loaded ? R.string.pubkey_memory_unload : R.string.pubkey_memory_load);
		load.setOnMenuItemClickListener(new OnMenuItemClickListener() {
			public boolean onMenuItemClick(MenuItem item) {
				if (loaded) {
					bound.removeKey(pubkey.getNickname());
					updateList();
				} else {
					handleAddKey(pubkey);
					//bound.addKey(nickname, trileadKey);
				}
				return true;
			}
		});

		onstartToggle = menu.add(R.string.pubkey_load_on_start);
		onstartToggle.setEnabled(!pubkey.isEncrypted());
		onstartToggle.setCheckable(true);
		onstartToggle.setChecked(pubkey.isStartup());
		onstartToggle.setOnMenuItemClickListener(new OnMenuItemClickListener() {
			public boolean onMenuItemClick(MenuItem item) {
				// toggle onstart status
				pubkey.setStartup(!pubkey.isStartup());
				PubkeyDatabase pubkeyDb = PubkeyDatabase.get(PubkeyListActivity.this);
				pubkeyDb.savePubkey(pubkey);
				updateList();
				return true;
			}
		});

		MenuItem copyPublicToClipboard = menu.add(R.string.pubkey_copy_public);
		copyPublicToClipboard.setEnabled(!imported);
		copyPublicToClipboard.setOnMenuItemClickListener(new OnMenuItemClickListener() {
			public boolean onMenuItemClick(MenuItem item) {
				try {
					PublicKey pk = PubkeyUtils.decodePublic(pubkey.getPublicKey(), pubkey.getType());
					String openSSHPubkey = PubkeyUtils.convertToOpenSSHFormat(pk, pubkey.getNickname());

					clipboard.setText(openSSHPubkey);
				} catch (Exception e) {
					e.printStackTrace();
				}
				return true;
			}
		});

		MenuItem copyPrivateToClipboard = menu.add(R.string.pubkey_copy_private);
		copyPrivateToClipboard.setEnabled(!pubkey.isEncrypted() || imported);
		copyPrivateToClipboard.setOnMenuItemClickListener(new OnMenuItemClickListener() {
			public boolean onMenuItemClick(MenuItem item) {
				try {
					String data = null;

					if (imported)
						data = new String(pubkey.getPrivateKey());
					else {
						PrivateKey pk = PubkeyUtils.decodePrivate(pubkey.getPrivateKey(), pubkey.getType());
						data = PubkeyUtils.exportPEM(pk, null);
					}

					clipboard.setText(data);
				} catch (Exception e) {
					e.printStackTrace();
				}
				return true;
			}
		});

		MenuItem changePassword = menu.add(R.string.pubkey_change_password);
		changePassword.setEnabled(!imported);
		changePassword.setOnMenuItemClickListener(new OnMenuItemClickListener() {
			public boolean onMenuItemClick(MenuItem item) {
				final View changePasswordView = inflater.inflate(R.layout.dia_changepassword, null, false);
				((TableRow) changePasswordView.findViewById(R.id.old_password_prompt))
					.setVisibility(pubkey.isEncrypted() ? View.VISIBLE : View.GONE);
				new AlertDialog.Builder(PubkeyListActivity.this)
					.setView(changePasswordView)
					.setPositiveButton(R.string.button_change, new DialogInterface.OnClickListener() {
						public void onClick(DialogInterface dialog, int which) {
							String oldPassword = ((EditText) changePasswordView.findViewById(R.id.old_password)).getText().toString();
							String password1 = ((EditText) changePasswordView.findViewById(R.id.password1)).getText().toString();
							String password2 = ((EditText) changePasswordView.findViewById(R.id.password2)).getText().toString();

							if (!password1.equals(password2)) {
								new AlertDialog.Builder(PubkeyListActivity.this)
									.setMessage(R.string.alert_passwords_do_not_match_msg)
									.setPositiveButton(android.R.string.ok, null)
									.create().show();
								return;
							}

							try {
								if (!pubkey.changePassword(oldPassword, password1))
									new AlertDialog.Builder(PubkeyListActivity.this)
										.setMessage(R.string.alert_wrong_password_msg)
										.setPositiveButton(android.R.string.ok, null)
										.create().show();
								else {
									PubkeyDatabase pubkeyDb = PubkeyDatabase.get(PubkeyListActivity.this);
									pubkeyDb.savePubkey(pubkey);
									updateList();
								}
							} catch (Exception e) {
								Log.e(TAG, "Could not change private key password", e);
								new AlertDialog.Builder(PubkeyListActivity.this)
									.setMessage(R.string.alert_key_corrupted_msg)
									.setPositiveButton(android.R.string.ok, null)
									.create().show();
							}
						}
					})
					.setNegativeButton(android.R.string.cancel, null).create().show();

			return true;
			}
		});

		confirmUse = menu.add(R.string.pubkey_confirm_use);
		confirmUse.setCheckable(true);
		confirmUse.setChecked(pubkey.isConfirmUse());
		confirmUse.setOnMenuItemClickListener(new OnMenuItemClickListener() {
			public boolean onMenuItemClick(MenuItem item) {
				// toggle confirm use
				pubkey.setConfirmUse(!pubkey.isConfirmUse());
				PubkeyDatabase pubkeyDb = PubkeyDatabase.get(PubkeyListActivity.this);
				pubkeyDb.savePubkey(pubkey);
				updateList();
				return true;
			}
		});

		MenuItem delete = menu.add(R.string.pubkey_delete);
		delete.setOnMenuItemClickListener(new OnMenuItemClickListener() {
			public boolean onMenuItemClick(MenuItem item) {
				// prompt user to make sure they really want this
				new AlertDialog.Builder(PubkeyListActivity.this)
					.setMessage(getString(R.string.delete_message, pubkey.getNickname()))
					.setPositiveButton(R.string.delete_pos, new DialogInterface.OnClickListener() {
						public void onClick(DialogInterface dialog, int which) {

							// dont forget to remove from in-memory
							if (loaded) {
								bound.removeKey(pubkey.getNickname());
							}

							// delete from backend database and update gui
							PubkeyDatabase pubkeyDb = PubkeyDatabase.get(PubkeyListActivity.this);
							pubkeyDb.deletePubkey(pubkey);
							updateList();
						}
					})
					.setNegativeButton(R.string.delete_neg, null).create().show();

				return true;
			}
		});

	}

	protected void updateList() {
		PubkeyDatabase pubkeyDb = PubkeyDatabase.get(PubkeyListActivity.this);
		pubkeys = pubkeyDb.allPubkeys();
		PubkeyAdapter adapter = new PubkeyAdapter(this, pubkeys);

		this.setListAdapter(adapter);
	}

	@Override
	protected void onActivityResult(int requestCode, int resultCode, Intent intent) {
		super.onActivityResult(requestCode, resultCode, intent);

		switch (requestCode) {
		case REQUEST_CODE_PICK_FILE:
			if (resultCode == RESULT_OK && intent != null) {
				Uri uri = intent.getData();
				try {
					if (uri != null) {
						readKeyFromFile(new File(URI.create(uri.toString())));
					} else {
						String filename = intent.getDataString();
						if (filename != null)
							readKeyFromFile(new File(URI.create(filename)));
					}
				} catch (IllegalArgumentException e) {
					Log.e(TAG, "Couldn't read from picked file", e);
				}
			}
			break;
		}
	}

	/**
	 * @param file
	 */
	private void readKeyFromFile(File file) {
		PubkeyBean pubkey = new PubkeyBean();

		// find the exact file selected
		pubkey.setNickname(file.getName());

		if (file.length() > MAX_KEYFILE_SIZE) {
			Toast.makeText(PubkeyListActivity.this,
					R.string.pubkey_import_parse_problem,
					Toast.LENGTH_LONG).show();
			return;
		}

		// parse the actual key once to check if its encrypted
		// then save original file contents into our database
		try {
			byte[] raw = readRaw(file);

			String data = new String(raw);
			if (data.startsWith(PubkeyUtils.PKCS8_START)) {
				int start = data.indexOf(PubkeyUtils.PKCS8_START) + PubkeyUtils.PKCS8_START.length();
				int end = data.indexOf(PubkeyUtils.PKCS8_END);

				if (end > start) {
					char[] encoded = data.substring(start, end - 1).toCharArray();
					Log.d(TAG, "encoded: " + new String(encoded));
					byte[] decoded = Base64.decode(encoded);

					KeyPair kp = PubkeyUtils.recoverKeyPair(decoded);

					pubkey.setType(kp.getPrivate().getAlgorithm());
					pubkey.setPrivateKey(kp.getPrivate().getEncoded());
					pubkey.setPublicKey(kp.getPublic().getEncoded());
				} else {
					Log.e(TAG, "Problem parsing PKCS#8 file; corrupt?");
					Toast.makeText(PubkeyListActivity.this,
							R.string.pubkey_import_parse_problem,
							Toast.LENGTH_LONG).show();
				}
			} else {
				PEMStructure struct = PEMDecoder.parsePEM(new String(raw).toCharArray());
				pubkey.setEncrypted(PEMDecoder.isPEMEncrypted(struct));
				pubkey.setType(PubkeyDatabase.KEY_TYPE_IMPORTED);
				pubkey.setPrivateKey(raw);
			}

			// write new value into database
			PubkeyDatabase pubkeyDb = PubkeyDatabase.get(this);
			pubkeyDb.savePubkey(pubkey);

			updateList();
		} catch (Exception e) {
			Log.e(TAG, "Problem parsing imported private key", e);
			Toast.makeText(PubkeyListActivity.this, R.string.pubkey_import_parse_problem, Toast.LENGTH_LONG).show();
		}
	}

	/**
	 *
	 */
	private void pickFileSimple() {
		// build list of all files in sdcard root
		final File sdcard = Environment.getExternalStorageDirectory();
		Log.d(TAG, sdcard.toString());

		// Don't show a dialog if the SD card is completely absent.
		final String state = Environment.getExternalStorageState();
		if (!Environment.MEDIA_MOUNTED_READ_ONLY.equals(state)
				&& !Environment.MEDIA_MOUNTED.equals(state)) {
			new AlertDialog.Builder(PubkeyListActivity.this)
				.setMessage(R.string.alert_sdcard_absent)
				.setNegativeButton(android.R.string.cancel, null).create().show();
			return;
		}

		List<String> names = new LinkedList<String>();
		{
			File[] files = sdcard.listFiles();
			if (files != null) {
				for (File file : sdcard.listFiles()) {
					if (file.isDirectory()) continue;
					names.add(file.getName());
				}
			}
		}
		Collections.sort(names);

		final String[] namesList = names.toArray(new String[] {});
		Log.d(TAG, names.toString());

		// prompt user to select any file from the sdcard root
		new AlertDialog.Builder(PubkeyListActivity.this)
			.setTitle(R.string.pubkey_list_pick)
			.setItems(namesList, new OnClickListener() {
				public void onClick(DialogInterface arg0, int arg1) {
					String name = namesList[arg1];

					readKeyFromFile(new File(sdcard, name));
				}
			})
			.setNegativeButton(android.R.string.cancel, null).create().show();
	}

	class PubkeyAdapter extends ArrayAdapter<PubkeyBean> {
		private List<PubkeyBean> pubkeys;

		class ViewHolder {
			public TextView nickname;
			public TextView caption;
			public ImageView icon;
		}

		public PubkeyAdapter(Context context, List<PubkeyBean> pubkeys) {
			super(context, R.layout.item_pubkey, pubkeys);

			this.pubkeys = pubkeys;
		}

		@Override
		public View getView(int position, View convertView, ViewGroup parent) {
			ViewHolder holder;

			if (convertView == null) {
				convertView = inflater.inflate(R.layout.item_pubkey, null, false);

				holder = new ViewHolder();

				holder.nickname = (TextView) convertView.findViewById(android.R.id.text1);
				holder.caption = (TextView) convertView.findViewById(android.R.id.text2);
				holder.icon = (ImageView) convertView.findViewById(android.R.id.icon1);

				convertView.setTag(holder);
			} else
				holder = (ViewHolder) convertView.getTag();

			PubkeyBean pubkey = pubkeys.get(position);
			holder.nickname.setText(pubkey.getNickname());

			boolean imported = PubkeyDatabase.KEY_TYPE_IMPORTED.equals(pubkey.getType());

			if (imported) {
				try {
					PEMStructure struct = PEMDecoder.parsePEM(new String(pubkey.getPrivateKey()).toCharArray());
					String type = (struct.pemType == PEMDecoder.PEM_RSA_PRIVATE_KEY) ? "RSA" : "DSA";
					holder.caption.setText(String.format("%s unknown-bit", type));
				} catch (IOException e) {
					Log.e(TAG, "Error decoding IMPORTED public key at " + pubkey.getId(), e);
				}
			} else {
				try {
					holder.caption.setText(pubkey.getDescription());
				} catch (Exception e) {
					Log.e(TAG, "Error decoding public key at " + pubkey.getId(), e);
					holder.caption.setText(R.string.pubkey_unknown_format);
				}
			}

			if (bound == null) {
				holder.icon.setVisibility(View.GONE);
			} else {
				holder.icon.setVisibility(View.VISIBLE);

				if (bound.isKeyLoaded(pubkey.getNickname()))
					holder.icon.setImageState(new int[] { android.R.attr.state_checked }, true);
				else
					holder.icon.setImageState(new int[] {  }, true);
			}

			return convertView;
		}
	}
}<|MERGE_RESOLUTION|>--- conflicted
+++ resolved
@@ -134,16 +134,10 @@
 		super.onCreate(icicle);
 		setContentView(R.layout.act_pubkeylist);
 
-<<<<<<< HEAD
-		this.setTitle(String.format("%s: %s",
-				getResources().getText(R.string.app_name),
-				getResources().getText(R.string.title_pubkey_list)));
-=======
 		// connect with hosts database and populate list
 		pubkeydb = new PubkeyDatabase(this);
 
 		updateList();
->>>>>>> 5d688384
 
 		registerForContextMenu(getListView());
 
